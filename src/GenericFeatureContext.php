<?php

declare(strict_types=1);

namespace samsonframework\behatextension;

use Behat\Behat\Hook\Scope\AfterStepScope;
use Behat\Mink\Driver\Selenium2Driver;
use Behat\Mink\Element\NodeElement;
use Behat\MinkExtension\Context\MinkContext;

/**
 * Defines generic feature steps.
 */
class GenericFeatureContext extends MinkContext
{
    /** @var int UI generic delay duration in milliseconds */
    const DELAY = 1000;
    /** @var 0.1 sec spin delay */
    const SPIN_DELAY = 100000;
    /** @var int UI javascript generic delay duration in milliseconds */
    const JS_DELAY = self::DELAY / 5;
    /** @var int UI spin function timeout for ex 30*0.1s = 15 sec timeout */
    const SPIN_TIMEOUT = 150;

    /** @var mixed */
    protected $session;

    /**
     * Initializes context.
     *
     * Every scenario gets its own context instance.
     * You can also pass arbitrary arguments to the
     * context constructor through behat.yml.
     *
     * @param mixed $session
     */
    public function __construct($session = null)
    {
        $this->session = $session;

        ini_set('xdebug.max_nesting_level', '1000');
    }

    /**
     * Get Symfony service instance.
     *
     * @param string $serviceName Service identifier
     * @param string $session Behat Symfony session name
     * @return object Symfony service instance
     */
    public function getSymfonyService(string $serviceName, string $session = 'symfony2')
    {
        return $this->getSession($session)
            ->getDriver()
            ->getClient()
            ->getContainer()
            ->get($serviceName);
    }

    /**
     * Spin function to avoid Selenium fails.
     *
     * @param callable $lambda
     * @param null $data
     * @param int $delay
     * @param int $timeout
     *
<<<<<<< HEAD
     * @return bool
     *
=======
>>>>>>> 7ad4562a
     * @throws \Exception
     *
     * @return bool
     */
    public function spin(callable $lambda, $data = null, $delay = self::SPIN_DELAY, $timeout = self::SPIN_TIMEOUT)
    {
        $failedExceptions = [];
        for ($i = 0; $i < $timeout; $i++) {
            try {
                if ($lambda($this, $data)) {
                    return true;
                }
            } catch (\Exception $e) { // Gather unique exceptions
                $failedExceptions[$e->getMessage()] = $e->getMessage();
            }

            usleep($delay);
        }

        $backtrace = debug_backtrace();

        throw new \Exception(
<<<<<<< HEAD
            'Timeout thrown by '.$backtrace[1]['class'].'::'.$backtrace[1]['function']."()\n"
            .(array_key_exists('file', $backtrace[1]) ? $backtrace[1]['file'].', line '.$backtrace[1]['line'] : '')."\n"
            .implode("\n", $failedExceptions)
=======
            'Timeout thrown by '.$backtrace[1]['class'].'::'.$backtrace[1]['function']."()\n".
            $backtrace[1]['file'].', line '.$backtrace[1]['line']
>>>>>>> 7ad4562a
        );
    }

    /**
     * @AfterStep
     *
     * @param AfterStepScope $scope
     */
    public function takeScreenShotAfterFailedStep(AfterStepScope $scope)
    {
        if (99 === $scope->getTestResult()->getResultCode()) {
            $driver = $this->getSession()->getDriver();

            if (!($driver instanceof Selenium2Driver)) {
                return;
            }

            $step = $scope->getStep();
            $fileName = 'Fail.'.preg_replace('/[^a-zA-Z0-9-_\.]/', '_', $scope->getName().'-'.$step->getText()).'.jpg';
            file_put_contents($fileName, $driver->getScreenshot());
        }
    }

    /**
     * Find all elements by CSS selector.
     *
     * @param string $selector CSS selector
     *
     * @throws \InvalidArgumentException If element not found
     *
     * @return \Behat\Mink\Element\NodeElement[]
     */
    protected function findAllByCssSelector(string $selector)
    {
        $session = $this->getSession();

        $elements = $session->getPage()->findAll('css', $this->fixStepArgument($selector));

        // If element with current selector is not found then print error
        if (count($elements) === 0) {
            throw new \InvalidArgumentException(sprintf('Could not evaluate CSS selector: "%s"', $selector));
        }

        return $elements;
    }

    /**
     * Find element by CSS selector.
     *
     * @param string $selector CSS selector
     *
     * @throws \InvalidArgumentException If element not found
     *
     * @return \Behat\Mink\Element\NodeElement
     */
    protected function findByCssSelector(string $selector) : NodeElement
    {
        return $this->findAllByCssSelector($selector)[0];
    }

    /**
     * @Given /^I set browser window size to "([^"]*)" x "([^"]*)"$/
     *
     * @param int $width  Browser window width
     * @param int $height Browser window height
     */
    public function iSetBrowserWindowSizeToX($width, $height)
    {
        $this->getSession()->resizeWindow((int) $width, (int) $height, 'current');
    }

    /**
     * @Given /^I wait "([^"]*)" milliseconds for response$/
     *
     * @param int $delay Amount of milliseconds to wait
     */
    public function iWaitMillisecondsForResponse($delay = self::DELAY)
    {
        $this->getSession()->wait((int) $delay);
    }

    /**
     * Click on the element with the provided xpath query.
     *
     * @When I click on the element :arg1
     *
     * @param string $selector CSS element selector
     *
     * @throws \InvalidArgumentException
     */
    public function iClickOnTheElement(string $selector)
    {
        // Click on the founded element
        $this->findByCssSelector($selector)->click();
    }

    /**
     * @When /^I hover over the element "([^"]*)"$/
     *
     * @param string $selector CSS element selector
     *
     * @throws \InvalidArgumentException
     */
    public function iHoverOverTheElement(string $selector)
    {
        $this->findByCssSelector($selector)->mouseOver();
    }

    /**
     * Fill in input with the provided info.
     *
     * @When I fill in the input :arg1 with :arg2
     *
     * @param string $selector CSS element selector
     * @param string $value    Element value for filling in
     *
     * @throws \InvalidArgumentException
     */
    public function iFillInTheElement(string $selector, string $value)
    {
        $this->findByCssSelector($selector)->setValue($this->fixStepArgument($value));
    }

    /**
     * @When I scroll vertically to :arg1 px
     *
     * @param mixed $yPos Vertical scrolling position in pixels
     */
    public function iScrollVerticallyToPx($yPos)
    {
        $this->getSession()->executeScript('window.scrollTo(0, Math.min(document.documentElement.scrollHeight, document.body.scrollHeight, '.((int) $yPos).'));');
    }

    /**
     * @When I scroll horizontally to :arg1 px
     *
     * @param mixed $xPos Horizontal scrolling position in pixels
     */
    public function iScrollHorizontallyToPx($xPos)
    {
        $this->getSession()->executeScript('window.scrollTo('.((int) $xPos).', 0);');
    }

    /**
     * @Given /^I fill hidden field "([^"]*)" with "([^"]*)"$/
     *
     * @param string $field Field name
     * @param string $value Field value
     */
    public function iFillHiddenFieldWith(string $field, string $value)
    {
        // TODO: Change to Mink implementation
        $this->getSession()->executeScript("
            $('input[name=".$field."]').val('".$value."');
        ");
    }

    /**
     * @Then I check custom checkbox with :id
     *
     * @param string $id Checkbox identifier
     *
     * @throws \InvalidArgumentException If checkbox with provided identifier does not exists
     */
    public function iCheckCustomCheckboxWith(string $id)
    {
        // Find label for checkbox by chekbox identifier
        $element = null;
        foreach ($this->findAllByCssSelector('label') as $label) {
            if ($label->getAttribute('for') === $id) {
                $element = $label;
            }
        }

        // Imitate checkbox checking by clicking its label
        $element->click();
    }

    /**
     * @Then I drag element :selector to :target
     *
     * @param string $selector Source element for dragging
     * @param string $target   Target element to drag to
     *
     * @throws \InvalidArgumentException
     */
    public function dragElementTo(string $selector, string $target)
    {
        $this->findByCssSelector($selector)->dragTo($this->findByCssSelector($target));

        $this->iWaitMillisecondsForResponse(self::JS_DELAY);
    }

    /**
     * Fill in input with the provided info.
     *
     * @When I fill in the element :arg1 with value :arg2 using js
     *
     * @param string $selector CSS element selector
     * @param string $value    Element value for filling in
     */
    public function iFillInTheElementUsingJs(string $selector, string $value)
    {
        $this->getSession()->executeScript('document.querySelectorAll("'.$selector.'")[0].value="'.$value.'";');
    }
}<|MERGE_RESOLUTION|>--- conflicted
+++ resolved
@@ -66,11 +66,6 @@
      * @param int $delay
      * @param int $timeout
      *
-<<<<<<< HEAD
-     * @return bool
-     *
-=======
->>>>>>> 7ad4562a
      * @throws \Exception
      *
      * @return bool
@@ -93,14 +88,9 @@
         $backtrace = debug_backtrace();
 
         throw new \Exception(
-<<<<<<< HEAD
             'Timeout thrown by '.$backtrace[1]['class'].'::'.$backtrace[1]['function']."()\n"
             .(array_key_exists('file', $backtrace[1]) ? $backtrace[1]['file'].', line '.$backtrace[1]['line'] : '')."\n"
             .implode("\n", $failedExceptions)
-=======
-            'Timeout thrown by '.$backtrace[1]['class'].'::'.$backtrace[1]['function']."()\n".
-            $backtrace[1]['file'].', line '.$backtrace[1]['line']
->>>>>>> 7ad4562a
         );
     }
 
